from PedersenWithParams import *
from And_proof import *

N = 5
G = EcGroup(713)
tab_g = []
tab_g.append(G.generator())
for i in range(1, N):
    randWord = randomword(30).encode("UTF-8")
    tab_g.append(G.hash_to_point(randWord))
o = G.order()
secrets_aliases = ["x1", "x2", "x3", "x4", "x5"]
secrets_values = dict()
secret_tab = [
]  #This array is only useful to compute the public info because zip doesn't take dicts. #spaghetti
for wurd in secrets_aliases:  # we build N secrets
    secrets_values[wurd] = o.random()
    secret_tab.append(secrets_values[wurd])
    # peggy wishes to prove she knows the discrete logarithm equal to this value

powers = [a * b for a, b in zip(secret_tab, tab_g)
          ]  # The Ys of which we will prove logarithm knowledge
public_info = G.infinite()
for y in powers:
    public_info += y


def test_pedersen_true():  # Legit run
    pedersen_true = PedersenProof(tab_g, secrets_aliases, public_info)
    true_prover = pedersen_true.getProver(secrets_values)
    true_verifier = pedersen_true.getVerifier()
    proof = SigmaProtocol(true_verifier, true_prover)
    assert proof.run() == True


def test_pedersen_wrong_public(
):  # We use generators and secrets from previous run but random public info
    randWord = randomword(30).encode("UTF-8")
    public_wrong = G.hash_to_point(randWord)
<<<<<<< HEAD
    pedersen_public_wrong = PedersenProtocol(PedersenVerifier, PedersenProver, public_wrong, tab_g, secrets)
    wrong_pub = pedersen_public_wrong.run()
    assert wrong_pub == False

def test_pedersen_rand_secrets():#We use generators and public info from previous run but random secrets
    rand_secrets = []
    for i in range(len(tab_g)): #we build N secrets
        rand_secrets.append(o.random())
    pedersen_wrong_secrets = PedersenProtocol(PedersenVerifier, PedersenProver, public_info, tab_g, rand_secrets)
    wrong_secrets = pedersen_wrong_secrets.run()
    assert wrong_secrets == False


def test_pedersen_simulation():
    pass
=======
    pedersen_public_wrong = PedersenProof(tab_g, secrets_aliases, public_wrong)
    wrongprover = pedersen_public_wrong.getProver(secrets_values)
    wrongverifier = pedersen_public_wrong.getVerifier()
    wrongpub = SigmaProtocol(wrongverifier, wrongprover)
    assert wrongpub.run() == False


# can be used to create ec points from hexa
def translate(hexa, group):
    return EcPt.from_binary(bytes(bytearray.fromhex(hexa)), G)


def test_one_generator_one_secret():
    G = EcGroup(713)
    gen = G.generator()
    pp = PedersenProof([gen], ["x1"], [gen])
    prover = pp.getProver({"x1": 1})
    commitments = prover.commit()


def get_generators(nb_wanted, start_index=0):
    G = EcGroup(713)
    tab_g = []
    tab_g.append(G.generator())
    for i in range(1, nb_wanted):
        randWord = randomword(30).encode("UTF-8")
        tab_g.append(G.hash_to_point(randWord))
    return tab_g


def test_generators_sharing_a_secret():
    N = 10
    generators = get_generators(N)
    unique_secret = 4
    public_info = create_public_info(generators, [4 for g in generators])
    pp = PedersenProof(
        generators,
        ["x1", "x1", "x1", "x1", "x1", "x1", "x1", "x1", "x1", "x1"],
        public_info)
    prover = pp.getProver({"x1": unique_secret})
    assert type(prover) == PedersenProver
    commitment = prover.commit()
    assert isinstance(commitment, EcPt)


def create_public_info(generators, secrets):
    sum_ = generators[0].group.infinite()
    for i in range(len(generators)):
        sum_ = sum_ + secrets[i] * generators[i]
    return sum_


def test_get_many_different_provers():
    N = 10
    generators = get_generators(N)
    prefix = "secret_"
    secrets_names = [prefix + str(i) for i in range(N)]
    secrets_vals = range(N)
    secr_dict = dict(zip(secrets_names, secrets_vals))
    pp = PedersenProof(generators, secrets_names,
                       create_public_info(generators, secrets_vals))
    prover = pp.getProver(secr_dict)
    commitment = prover.commit()
    assert isinstance(commitment, EcPt)


def test_same_random_in_commitment():
    g = get_generators(1)[0]
    gens = [g, g, g]

    pub_info = create_public_info(gens, [100, 100, 100])

    pp = PedersenProof(gens, ["x1", "x1", "x1"], pub_info)
    prover = pp.getProver({"x1": 100})
    commitments = prover.commit()


def test_and_proofs():
    n1 = 3
    n2 = 4
    generators1 = get_generators(n1)
    generators2 = get_generators(n2, start_index=n1)

    secrets_dict = dict([("x0", 1), ("x1", 2), ("x2", 5), ("x3", 100),
                         ("x4", 43), ("x5", 10)])

    sum_1 = create_public_info(
        generators1,
        [secrets_dict["x0"], secrets_dict["x1"], secrets_dict["x2"]])

    secrets_2 = [secrets_dict["x0"]]
    for i in range(3, 6):
        secrets_2.append(secrets_dict["x" + str(i)])

    sum_2 = create_public_info(generators2, secrets_2)
    pp1 = PedersenProof(generators1, ["x0", "x1", "x2"], sum_1)

    pp2 = PedersenProof(generators2, ["x0", "x3", "x4", "x5"],
                        sum_2)  #one shared secret x0
    and_proof = AndProof(pp1, pp2)
    and_prover = and_proof.getProver(secrets_dict)
    and_verifier = and_proof.getVerifier()

    commitment = and_prover.commit()
    challenge = and_verifier.sendChallenge(commitment)
    response = and_prover.computeResponse(challenge)
    assert and_verifier.verify(response)
>>>>>>> 2c7283ad
<|MERGE_RESOLUTION|>--- conflicted
+++ resolved
@@ -37,23 +37,6 @@
 ):  # We use generators and secrets from previous run but random public info
     randWord = randomword(30).encode("UTF-8")
     public_wrong = G.hash_to_point(randWord)
-<<<<<<< HEAD
-    pedersen_public_wrong = PedersenProtocol(PedersenVerifier, PedersenProver, public_wrong, tab_g, secrets)
-    wrong_pub = pedersen_public_wrong.run()
-    assert wrong_pub == False
-
-def test_pedersen_rand_secrets():#We use generators and public info from previous run but random secrets
-    rand_secrets = []
-    for i in range(len(tab_g)): #we build N secrets
-        rand_secrets.append(o.random())
-    pedersen_wrong_secrets = PedersenProtocol(PedersenVerifier, PedersenProver, public_info, tab_g, rand_secrets)
-    wrong_secrets = pedersen_wrong_secrets.run()
-    assert wrong_secrets == False
-
-
-def test_pedersen_simulation():
-    pass
-=======
     pedersen_public_wrong = PedersenProof(tab_g, secrets_aliases, public_wrong)
     wrongprover = pedersen_public_wrong.getProver(secrets_values)
     wrongverifier = pedersen_public_wrong.getVerifier()
@@ -160,5 +143,4 @@
     commitment = and_prover.commit()
     challenge = and_verifier.sendChallenge(commitment)
     response = and_prover.computeResponse(challenge)
-    assert and_verifier.verify(response)
->>>>>>> 2c7283ad
+    assert and_verifier.verify(response)