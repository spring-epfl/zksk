--- conflicted
+++ resolved
@@ -226,23 +226,6 @@
     assert_verify_proof(and_verifier, and_prover)
 
 
-<<<<<<< HEAD
-def test_wrong_and_proofs():
-    pp1, pp2, secrets_dict = setup_and_proofs()
-    and_proof = AndProof(pp1, pp2)
-    sec = secrets_dict.copy()
-    sec["x0"] = G.order().random()
-    and_prover = and_proof.get_prover(sec)
-    and_verifier = and_proof.get_verifier()
-
-    commitment = and_prover.commit()
-    challenge = and_verifier.send_challenge(commitment)
-    response = and_prover.compute_response(challenge)
-    v = and_verifier.verify(response)
-    assert (v == False)
-    
-=======
->>>>>>> 372f7e21
 def test_3_and_proofs():
     pp1, pp2, secrets_dict = setup_and_proofs()
     and_proof = AndProof([pp1, pp2, pp2], pp1, pp1, [pp1, pp2])
