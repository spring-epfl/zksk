--- conflicted
+++ resolved
@@ -26,13 +26,6 @@
         #A hack
         self.proof1 = prover1
         self.proof2 = prover2
-<<<<<<< HEAD
-
-=======
->>>>>>> 1a598b17
-
-        self.generators = AndProof.get_generators(self)
-        self.secret_names = AndProof.get_secret_names(self)
 
         self.generators = AndProof.get_generators(self)
         self.secret_names = AndProof.get_secret_names(self)
@@ -123,10 +116,6 @@
         return generators
 
     def recompute_commitment(self, challenge, andresp : AndProofResponse):
-<<<<<<< HEAD
-        print("proof1,2 are", self.proof1, self.proof2)
-=======
->>>>>>> 1a598b17
         c1 = self.proof1.recompute_commitment(self.proof1, challenge, andresp.response1)
         c2 = self.proof2.recompute_commitment(self.proof2, challenge, andresp.response2)
         return AndProofCommitment(c1, c2)
