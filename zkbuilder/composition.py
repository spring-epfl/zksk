"""
TODO: Fix docs of and/or proofs.
"""

from zkbuilder.base import *
from zkbuilder.utils import check_groups
from zkbuilder.exceptions import StatementSpecError, StatementMismatch

import copy
import abc


class Proof:
    """A composable sigma-protocol proof statement."""

    @abc.abstractmethod
    def get_randomizers(self):
        pass

    def __and__(self, other):
        """
        Return a conjuction of proof statements using :py:class:`AndProof`.

        If called multiple times, subproofs are flattened so that only one :py:class:`AndProof`
        remains at the root.
        """
        if isinstance(other, AndProof):
            if isinstance(self, AndProof):
                return AndProof(*self.subproofs, *other.subproofs)
            else:
                return AndProof(self, *other.subproofs)

        elif isinstance(self, AndProof):
            return AndProof(*self.subproofs, other)

        return AndProof(self, other)

    def __or__(self, other):
        """
        Return a disjunction of proof statements using :py:class:`OrProof`.

        If called multiple times, subproofs are flattened so that only one :py:class:`OrProof`
        remains at the root.
        """
        if isinstance(other, OrProof):
            if isinstance(self, OrProof):
                return OrProof(*self.subproofs, *other.subproofs)
            else:
                return OrProof(self, *other.subproofs)

        elif isinstance(self, OrProof):
            return OrProof(*self.subproofs, other)

        return OrProof(self, other)

    def get_prover_cls(self):
        if hasattr(self, "prover_cls"):
            return self.prover_cls
        else:
            raise StatementSpecError("No prover class specified.")

    def get_verifier_cls(self):
        if hasattr(self, "verifier_cls"):
            return self.verifier_cls
        else:
            raise StatementSpecError("No verifier class specified.")

    def get_prover(self, secrets_dict=None):
        """
        Return a Verifier object for the current proof.
        """
        return self.get_prover_cls()(self)

    def get_verifier(self):
        """
        Return a Verifier object for the current proof.
        """
        return self.get_verifier_cls()(self)

    def recompute_commitment(self, challenge, response):
        """
        Compute a pseudo-commitment

        A pseudo-commitment is the commitment a verifier should have received if the proof was
        correct. It should be compared to the actual commitment.

        Re-occuring secrets yield identical responses.

        Args:
            challenge: the challenge used in the proof
            response: a list of responses, ordered as the list of secret names, i.e., with as many
                elements as there are secrets in the proof claim.
        """
        pass

    def set_simulate(self):
        self.simulation = True

    def prove(self, secret_dict=None, message=""):
        """
        Generate the transcript of a non-interactive proof.
        """
        if secret_dict is None:
            secret_dict = {}
        prover = self.get_prover(secret_dict)
        return prover.get_NI_proof(message)

    def verify(self, transcript, message=""):
        """
        Verify the transcript of a non-interactive proof.
        """
        verifier = self.get_verifier()
        return verifier.verify_NI(transcript, message)

    def simulate(self, challenge=None):
        """
        Generate the transcript of a simulated non-interactive proof.
        """
        self.set_simulate()
        self.prepare_simulate_proof()
        transcript = self.simulate_proof(challenge=challenge)
        transcript.statement = self.prehash_statement().digest()
        return transcript

    def check_statement(self, statement):
        """
        Verify the current proof corresponds to the hash passed as a parameter.
        Returns a pre-hash of the current proof, e.g., to be used to verify NI proofs
        """
        cur_statement = self.prehash_statement()
        if statement != cur_statement.digest():
            raise StatementMismatch("Proof statements mismatch, impossible to verify")
        return cur_statement

    def is_valid(self):
        """
        Verification criteria to be checked at verification step. Override if needed.

        Should be overridden if necessary.

        Returns:
            bool: True by default.
        """
        return True

    def check_or_flaw(self, forbidden_secrets=None):
        """
        Check if a secret appears both inside an outside an or-proof. Does nothing if not overriden.
        """
        pass

    def update_randomizers(self, randomizers_dict):
        """
        Construct a mapping of all secrets to randomizers.

        Does so by copying the values of the passed ``randomizers_dict``, and drawing the other
        values at random until all the secrets have a randomizer.

        These are used as a part of proofs and also as responses in simulations.

        Args:
            randomizers_dict: A dictionary to enforce
        """
        # If we are not provided a randomizer dict from above, we compute it.
        if randomizers_dict is None:
            randomizers_dict = self.get_randomizers()

        # Fill the dictionary.
        elif any([x not in randomizers_dict for x in self.get_secret_vars()]):
            tmp = self.get_randomizers()
            tmp.update(randomizers_dict)
            randomizers_dict = tmp

        return randomizers_dict

    def ec_encode(self, data):
        """
        Encode points using petlib encoder
        """
        return encode(data)

    def prehash_statement(self, extra=None):
        """
        Return a hash of the proof's descriptor.

        .. WARNING::

            Currently, proofs that mix ``petlib.ec.EcPt`` and :py:class:`pairings.G1Point`` are not
            supported.

        Args:
            extra: Optional additional object to pack, e.g a commitment (for non-interactive
                proofs). Avoids having to figure out the encoding mode multiple times.
        """
        # TODO: extra is not used.
        ppp = sha256(self.ec_encode(self.get_proof_id()))
        return ppp

    def verify_simulation_consistency(self, transcript):
        """Check if the fields of a transcript satisfy the verification equation.

        Useful for debugging purposed.

        .. WARNING::

            This is NOT an alternative to the full proof verification, as this function
            accepts simulated proofs.

        """
        verifier = self.get_verifier()
        verifier.process_precommitment(transcript.precommitment)
        self.check_statement(transcript.statement)
        verifier.commitment, verifier.challenge = (
            transcript.commitment,
            transcript.challenge,
        )
        return verifier.verify(transcript.responses)

    def __repr__(self):
        return str(self.get_proof_id())

    @abc.abstractmethod
    def get_secret_vars(self):
        pass

    @abc.abstractmethod
    def get_generators(self):
        pass


class ExtendedProof(Proof,abc.ABC):
    """
    Proof that deals with precommitments.

    TODO: More details.
    """

    def get_prover(self, secrets_dict=None):
        """
        Get a prover object.

        Returns:
            Prover object if all secret values are known, None otherwise.
        """

        if secrets_dict is None:
            secrets_dict = {}

        for k,v in secrets_dict.items():
            k.value = v

        self.secret_values = {}
        self.secret_values.update(secrets_dict)

        return self.get_prover_cls()(self, self.secret_values)

    def get_prover_cls(self):
        return ExtendedProver

    def get_verifier_cls(self):
        return ExtendedVerifier

    def recompute_commitment(self, challenge, responses):
        """
        Recomputes the commitment.
        """
        return self.constructed_proof.recompute_commitment(challenge, responses)

    def get_proof_id(self):
        """
        Packs the proof statement as the proof name, the list of generators and the precommitment.
        """
        # TODO: undo hhasattr test, try and make default
        if hasattr(self, "constructed_proof") and self.constructed_proof is not None:
            st = [
                self.__class__.__name__,
                self.precommitment,
                self.constructed_proof.get_proof_id(),
            ]
        else:
            st = [self.__class__.__name__, self.generators]
        return st

    def _construct_proof(self, precommitment):
        self.precommitment = precommitment
        self.constructed_proof =  self.construct_proof(precommitment)
        return self.constructed_proof

    def prepare_simulate_proof(self):
        self.precommitment = self.simulate_precommit()
        self._construct_proof(self.precommitment)

    def simulate_proof(self, responses_dict=None, challenge=None):
        """
        Simulate the proof.

        Args:
            responses_dict
            challenge
        """
        tr = self.constructed_proof.simulate_proof(responses_dict, challenge)
        tr.precommitment = self.precommitment
        return tr

    def _precommit(self):
        self.precommitment = self.precommit()
        return self.precommitment

    def get_secret_vars(self):
        return self.constructed_proof.get_secret_vars()

    def get_generators(self):
        return self.constructed_proof.get_generators()

    @abc.abstractmethod
    def construct_proof(self):
        """
        Construct internal proof for this class

        This function must be overridden. The function should return a
        constructed proof statement. It can use the values that were computed
        by internal_precommit to do so.
        """
        pass

    def precommit(self):
        """
        Computes precommitments

        Override this function to compute precommitments and set corresponding
        secrets that must be computed before the ZK proof itself can be
        constructed and proven.

        Returns:
            precommitment: The precommitment
        """
        return []

    def simulate_precommit(self):
        """
        Simulate a precommitment.

        Override this method to enable using this proof in disjunctions. It should
        compute the same output as generated by precommit, but without relying on
        any secrets.
        """
        raise Exception("Override ExtendedProof.simulate_precommit() in order to"
                        "use or proof and simulations")


class ExtendedProver(Prover):
    """
    Prover dealing with precommitments.

    This prover will create a constructed Prover object and delegate to its methods.
    """

    def internal_commit(self, randomizers_dict=None):
        """
        Trigger the inside the prover commit.

        Transfers the randomizer_dict if passed. It might be used if the binding of the proof is set
        True.
        """
        if self.proof.constructed_proof is None:
            raise StatementSpecError(
                "You need to pre-commit before commiting. The proofs lack parameters otherwise."
            )
        return self.constructed_prover.internal_commit(randomizers_dict)

    def compute_response(self, challenge):
        """
        Wrap the response computation for the inner proof.
        """
        self.challenge = challenge
        self.constructed_prover.challenge = challenge
        self.response = self.constructed_prover.compute_response(challenge)
        return self.response


    def precommit(self):
        self.precommitment = self.proof._precommit()
        self.process_precommitment()
        return self.precommitment


    def process_precommitment(self):
        """
        Triggers the inner proof construction and extracts a prover from it given the secrets.
        """
        self.proof._construct_proof(self.precommitment)
        self.constructed_prover = self.proof.constructed_proof.get_prover(
            self.secret_values
        )


class ExtendedVerifier(Verifier):
    """
    Verifier that deals with precommitments.
    """

    def process_precommitment(self, precommitment):
        """
        Receive the precommitment and trigger the inner proof construction.
        """
        self.precommitment = precommitment
        self.proof._construct_proof(precommitment)
        self.constructed_verifier = self.proof.constructed_proof.get_verifier()

    def send_challenge(self, com):
        """
        Check the received statement and transfer the commitment to the inner proof

        Does not not actually check any statements.
        """

        statement, self.commitment = com
        self.proof.check_statement(statement)
        self.challenge = self.constructed_verifier.send_challenge(
            self.commitment, mute=True
        )
        return self.challenge

    def check_responses_consistency(self, responses, responses_dict):
        """
        Wrap the inner proof responses consistency check.
        """
        return self.constructed_verifier.check_responses_consistency(
            responses, responses_dict
        )


class OrProof(Proof):
    """
    An disjunction of several subproofs.

    Subproofs are copied at instantiation.

    Args:
        subproofs: Two or more proof statements.
    """
    def __init__(self, *subproofs):
        if len(subproofs) < 2:
            raise ValueError("OrProof needs > 1 arguments")

        # We make a shallow copy of each subproof so they don't mess up each other.  This step is
        # important, as we can have different outputs for the same proof (independent simulations or
        # simulations/execution)
        self.subproofs = [copy.copy(p) for p in list(subproofs)]
        self.simulation = False

        # TODO: removed this for now, what breaks?
        # Construct a dictionary with the secret values we already know
        # self.secret_values = {}
        # for sec in self.secret_vars:
        #     if sec.value is not None:
        #         self.secret_values[sec] = sec.value

    def check(self):
        # TODO TODO TODO: integrate somewhere
        self.generators = self.get_generators()
        self.secret_vars = self.get_secret_vars()

        # For now we consider the same constraints as in the and-proof
        check_groups(self.secret_vars, self.generators)

    def get_proof_id(self):
        return ["Or", [sub.get_proof_id() for sub in self.subproofs]]

    def recompute_commitment(self, challenge, responses):
        """
        Recompute the commitments, raise an Exception if the global challenge was not respected.

        Args:
            challenge: The global challenge sent by the verifier.
            responses: A tuple (subchallenges, actual_responses) containing the subchallenges each
                proof used (ordered list), and a list of responses (also ordered)
        """
        # We retrieve the challenges, hidden in the responses tuple
        self.or_challenges = responses[0]
        responses = responses[1]
        comm = []

        # We check for challenge consistency i.e the constraint was respected
        if find_residual_chal(self.or_challenges, challenge, CHALLENGE_LENGTH) != Bn(0):
            raise Exception("Inconsistent challenge")

        # Compute the list of commitments, one for each proof with its challenge and responses
        # (in-order)
        for i in range(len(self.subproofs)):
            cur_proof = self.subproofs[i]
            comm.append(
                cur_proof.recompute_commitment(self.or_challenges[i], responses[i])
            )
        return comm

    def get_prover(self, secrets_dict={}):
        """
        Get an OrProver, which is built on one legit prover constructed from a
        subproof picked at random among all possible candidates.
        """

        # First we update the dictionary we have with the additional secrets, and process it
        # TODO: check this secret_values handling totally different
        update_secret_values(secrets_dict)

        if self.simulation == True:
            return None

        # TODO: ADD TEST: simulation must be True/False for all subproofs

        # Prepare the draw. Disqualify proofs with simulation parameter set to true
        candidates = {}
        for idx in range(len(self.subproofs)):
            if not self.subproofs[idx].simulation:
                candidates[idx] = self.subproofs[idx]

        if len(candidates) == 0:
            print("Cannot run an or-proof if all elements are simulated")
            return None

        # Now choose a proof among the possible ones and try to get a prover from it.
        # If for some reason it does not work (e.g some secrets are missing), remove it
        # from the list of possible proofs and try again
        random_gen = random.SystemRandom()
        possible = list(candidates.keys())
        self.chosen_idx = random_gen.choice(possible)

        # Feed the selected proof the secrets it needs if we have them, and try to get_prover
        valid_prover = sub_proof_prover(self.subproofs[self.chosen_idx], secrets_dict)
        while valid_prover is None:
            possible.remove(self.chosen_idx)
            # If there is no proof left, abort and say we cannot get a prover
            if len(possible) == 0:
                self.chosen_idx = None
                return None
            self.chosen_idx = random_gen.choice(possible)
            valid_prover = sub_proof_prover(
                self.subproofs[self.chosen_idx], secrets_dict
            )
        return OrProver(self, valid_prover)

    def get_verifier(self):
        return OrVerifier(self, [subp.get_verifier() for subp in self.subproofs])

    def check_or_flaw(self, forbidden_secrets=None):
        """
        Checks for appearance of reoccuring secrets both inside and outside an or-proof.
        Raises an error if finds any. Method is called from AndProof.check_or_flaw

        Args:
            forbidden_secrets: A list of all the secrets in the mother proof.
        """
        if forbidden_secrets is None:
            return
        for secret in set(self.secret_vars):
            if forbidden_secrets.count(secret) > self.secret_vars.count(secret):
                raise Exception(
                    "Invalid secrets found. Try to flatten the proof to avoid shared secrets "
                    "inside and outside the Or."
                )

    def is_valid(self):
        """
        TODO: rewrite documentation
        Check that all the left-hand sides of the proofs have a coherent value.
        For instance, it will return False if a DLRepNotEqualProof is in the tree and
        if it is about to prove its components are in fact equal.
        This allows to not waste computation time in running useless verifications.
        """
        for sub in self.subproofs:
            if not sub.is_valid():
                return False
        return True


    def prepare_simulate_proof(self):
        for subp in self.subproofs:
            subp.prepare_simulate_proof()


    def simulate_proof(self, responses_dict=None, challenge=None):
        """
        Simulates an or-proof. To do so, simulates the N-1 first subproofs, computes the
        complementary challenge and simulates the last proof using this challenge. Does not use the
        responses_dict passed as parameter since inside an or-proof responses consistency is not
        required between subproofs.

        Args:
            challenge: The global challenge, equal to the sum of all the subchallenges mod chal
                bitlength.
            responses_dict: A dictionary of responses to enforce for consistency.
                Useless hiere, kept to have the same prototype for all simulate_proof methods.
        """
        if challenge is None:
            challenge = chal_randbits(CHALLENGE_LENGTH)
        com = []
        resp = []
        or_chals = []
        precom = []

        # Generate one simulation at a time and update a list of each attribute.
        for index in range(len(self.subproofs) - 1):
            transcript = self.subproofs[index].simulate_proof()
            com.append(transcript.commitment)
            resp.append(transcript.responses)
            or_chals.append(transcript.challenge)
            precom.append(transcript.precommitment)

        # Generate the last simulation.
        final_chal = find_residual_chal(or_chals, challenge, CHALLENGE_LENGTH)
        or_chals.append(final_chal)
        trfinal = self.subproofs[index + 1].simulate_proof(challenge=final_chal)
        com.append(trfinal.commitment)
        resp.append(trfinal.responses)
        precom.append(trfinal.precommitment)

        # Pack everything into a SimulationTranscript, pack the or-challenges in the response field.
        return SimulationTranscript(
                commitment=com, challenge=challenge, responses=(or_chals, resp), precommitment=precom)

    def get_secret_vars(self):
        secret_vars = []
        for sub in self.subproofs:
            secret_vars.extend(sub.get_secret_vars())

        return secret_vars

    def get_generators(self):
        generators = []
        for sub in self.subproofs:
            generators.extend(sub.get_generators())

        return generators


class OrProver(Prover):
    """
    Prover for the or proof.

    This prover is built with only one subprover, and needs to have access to the index of the
    corresponding subproof in its mother proof. Runs all the simulations for the other proofs and
    stores them.
    """

    def __init__(self, proof, subprover):
        self.subprover = subprover
        self.proof = proof
        self.true_prover_idx = self.proof.chosen_idx

        # Create a list to store the SimulationTranscripts
        self.simulations = []
        self.setup_simulations()

    def setup_simulations(self):
        """
        Runs all the required simulations and stores them.
        """
        for index in range(len(self.proof.subproofs)):
            if index != self.true_prover_idx:
                self.proof.subproofs[index].prepare_simulate_proof()
                cur = self.proof.subproofs[index].simulate_proof()
                self.simulations.append(cur)

    def precommit(self):
        """
        Generate a precommitment for the legit subprover, and gathers the precommitments from the
        stored simulations.  Outputs a list of the precommitments needed by the subproofs if any.
        Else, returns None.
        """
        precommitment = []
        for index in range(len(self.proof.subproofs)):
            if index == self.true_prover_idx:
                precommitment.append(self.subprover.precommit())
            else:
                if index > self.true_prover_idx:
                    index1 = index - 1
                else:
                    index1 = index
                # TODO: not sure when simulations are created
                precommitment.append(self.simulations[index1].precommitment)
        if not any(precommitment):
            return None
        return precommitment

    def internal_commit(self, randomizers_dict=None):
        """
        Commits from the subprover, gathers the commitments from the stored simulations. Packs into
        a list.

        Args:
            randomizers_dict: A dictionary of randomizers to use for responses consistency. Not used
                in this proof. Parameter kept so all internal_commit methods have the same prototype.
        """
        commitment = []
        for index in range(len(self.proof.subproofs)):
            if index == self.true_prover_idx:
                commitment.append(self.subprover.internal_commit())
            else:
                if index > self.true_prover_idx:
                    index1 = index - 1
                else:
                    index1 = index
                commitment.append(self.simulations[index1].commitment)
        return commitment

    def compute_response(self, challenge):
        """
        Computes the complementary challenge with respect to the received global challenge and the
        list of challenges used in the stored simulations.  Computes the responses of the subprover
        using this auxiliary challenge, gathers the responses from the stored simulations.  Returns
        both the complete list of subchallenges (included the auxiliary challenge) and the list of
        responses, both ordered.

        Args:
            challenge: The global challenge to use. All subchallenges must add to this one.
        """
        residual_chal = find_residual_chal(
            [el.challenge for el in self.simulations], challenge, CHALLENGE_LENGTH
        )
        response = []
        challenges = []
        for index in range(len(self.proof.subproofs)):
            if index == self.true_prover_idx:
                challenges.append(residual_chal)
                response.append(self.subprover.compute_response(residual_chal))
            else:
                # Note that len(simulations) = len(subproofs) - 1.
                if index > self.true_prover_idx:
                    index1 = index - 1
                else:
                    index1 = index
                challenges.append(self.simulations[index1].challenge)
                response.append(self.simulations[index1].responses)

        # We carry the or-challenges in a tuple, will be unpacked by the verifier calling
        # recompute_commitment.
        return (challenges, response)


class OrVerifier(Verifier):
    """
    Verifier for the or-proof.

    The verifiers is built on a list of subverifiers, which will unpack the received attributes.
    """
    def __init__(self, proof, subverifiers):
        self.subs = subverifiers
        self.proof = proof

    def process_precommitment(self, precommitment):
        """
        Reads the received list of precommitments (or None if non applicable) and distributes them
        to the subverifiers so they can finalize their proof construction if necessary.

        Args:
            precommitment: A list of all required precommitments, ordered.
        """
        if precommitment is None:
            return
        for idx in range(len(self.subs)):
            self.subs[idx].process_precommitment(precommitment[idx])

    def check_responses_consistency(self, responses, responses_dict={}):
        """
        Checks that for a same secret, response are actually the same.

        Since every member is run with its own challenge, it is enough that one member is consistent
        within itself.

        Args:
            responses: a tuple (subchallenges, actual_responses) from which we extract only the
                actual responses for each subverifier.
        """
        for idx in range(len(self.subs)):
            if not self.subs[idx].check_responses_consistency(responses[1][idx], {}):
                return False
        return True


class AndProof(Proof):
    def __init__(self, *subproofs):
        """
        Constructs the And conjunction of several subproofs.
        Subproofs are copied at instantiation.
        :param subproofs: An arbitrary number of proofs.
        """
        if len(subproofs) < 2:
            raise Exception("AndProof needs >1 arguments !")

        # We make a shallow copy of each subproof so they dont mess with each other.  This step is
        # important in case we have proofs which locally draw random values.  It ensures several
        # occurrences of the same proof in the tree indeed have their own randomnesses.
        self.subproofs = [copy.copy(p) for p in list(subproofs)]

<<<<<<< HEAD
        self.generators = get_generators(self.subproofs)
        self.secret_vars = get_secret_vars(self.subproofs)

        # Construct a dictionary with the secret values we already know.
        self.secret_values = {}
        for sec in self.secret_vars:
            if sec.value is not None:
                self.secret_values[sec] = sec.value
        self.simulation = False

        # Check reoccuring secrets are related to generators of same group order.
        check_groups(self.secret_vars, self.generators)

        # Raise an error when detecting a secret occuring both inside and outside an or-proof.
=======
        # Construct a dictionary with the secret values we already know
        #self.secret_values = {}
        #for sec in self.secret_vars:
        #    if sec.value is not None:
        #        self.secret_values[sec] = sec.value

        self.simulation = False

    def check(self):
        # TODO TODO TODO: call check
        self.generators = self.get_generators()
        self.secret_vars = self.get_secret_vars()

        # Check reoccuring secrets are related to generators of same group order
        check_groups(self.secret_vars, self.generators)

        # Raise an error when detecting a secret occuring both inside and outside an Or Proof
>>>>>>> da2e7d1f
        self.check_or_flaw()

    def recompute_commitment(self, challenge, andresp):
        """
        Recomputes the commitment consistent with the given challenge and response, as a list of
        commitments of the subproofs.
        :param challenge: The challenge to use in the proof
        :param andresp: A list of responses (themselves being lists), ordered as the list of subproofs.
        """
        comm = []
        for i in range(len(self.subproofs)):
            cur_proof = self.subproofs[i]
            comm.append(cur_proof.recompute_commitment(challenge, andresp[i]))
        return comm

    def get_prover(self, secrets_dict={}):
        """
        Constructs a Prover for the and-proof, which is a list of the Provers related to each subproof, in order.
        If any of the collected Provers is invalid (None), returns None.
        """
        # First we update the dictionary we have with the additional secrets, and process it
        update_secret_values(secrets_dict)

        if self.simulation == True:
            return None

        subs = [
            sub_proof_prover(sub_proof, secrets_dict) for sub_proof in self.subproofs
        ]

        if None in subs:
            # TODO: It'd be great if we can get rid of the Nones, so we know which
            # sub proofs are failing
            print(subs)
            raise Exception("Failed to construct prover for a conjunct")

        return AndProver(self, subs)

    def get_verifier(self):
        """
        Constructs a Verifier for the and-proof, based on a list of the Verifiers of each subproof.
        """
        return AndVerifier(self, [subp.get_verifier() for subp in self.subproofs])

    def get_proof_id(self):
        return ["And", [sub.get_proof_id() for sub in self.subproofs]]

    def get_randomizers(self):
        """
        Create a dictionary of randomizers by querying the subproofs' maps and merging them.
        """
        random_vals = {}

        # Pair each Secret to one generator. Overwrites when a Secret re-occurs but since the
        # associated generators should yield groups of same order, it's fine.
        dict_name_gen = dict(zip(self.get_secret_vars(), self.get_generators()))

        # Pair each Secret to a randomizer.
        for u in dict_name_gen:
            random_vals[u] = dict_name_gen[u].group.order().random()

        return random_vals

    def prepare_simulate_proof(self):
        for subp in self.subproofs:
            subp.prepare_simulate_proof()

    def simulate_proof(self, responses_dict=None, challenge=None):
        """
        Simulate the And proof

        To do so, draw a global challenge, a global dictionary of responses (for consistency) and
        simulate each subproof.

        Gathers the commitments, and pack everything into a :py:class:`base.SimulationTranscript`.

        Args:
            responses_dict: A dictionary of responses to override (could come from an upper And
                Proof, for example). Draw randomly if None.
            challenge: The challenge to use in the proof. Draw one if None.
        """
        # Fill the missing positions of the responses dictionary
        responses_dict = self.update_randomizers(responses_dict)

        if challenge is None:
            challenge = chal_randbits(CHALLENGE_LENGTH)
        com = []
        resp = []
        precom = []

        # Simulate all subproofs and gather their attributes, repack them in a unique
        # SimulationTranscript.
        for subp in self.subproofs:
            simulation = subp.simulate_proof(responses_dict, challenge)
            com.append(simulation.commitment)
            resp.append(simulation.responses)
            precom.append(simulation.precommitment)

        return SimulationTranscript(commitment=com, challenge=challenge, responses=resp,
                precommitment=precom)

    def check_or_flaw(self, forbidden_secrets=None):
        """
        Checks for appearance of reoccuring secrets both inside and outside an or-proof.
        Raises an error if finds any. This method only sets the list of all secrets in the tree and triggers a depth-search first for or-proofs
        :param forbidden_secrets: A list of all the secrets in the mother proof.
        """
        if forbidden_secrets is None:
            forbidden_secrets = self.secret_vars.copy()
        for subp in self.subproofs:
            subp.check_or_flaw(forbidden_secrets)

    def is_valid(self):
        """
        Check that all the left-hand sides of the proofs have a coherent value.
        For instance, it will return False if a DLRepNotEqualProof is in the tree and
        if it is about to prove its components are in fact equal.
        This allows to not waste computation time in running useless verifications.
        """
        for sub in self.subproofs:
            if not sub.is_valid():
                return False
        return True

    def get_secret_vars(self):
        secret_vars = []
        for sub in self.subproofs:
            secret_vars.extend(sub.get_secret_vars())

        return secret_vars

    def get_generators(self):
        generators = []
        for sub in self.subproofs:
            generators.extend(sub.get_generators())

        return generators


class AndProver(Prover):
    def __init__(self, proof, subprovers):
        """
        Constructs a Prover for an and-proof, from a list of valid subprovers.
        """
        self.subs = subprovers
        self.proof = proof

    def precommit(self):
        """
        Computes the precommitment for an and-proof, i.e a list of the precommitments of the subprovers.
        If not applicable (not subprover outputs a precommitment), returns None.
        """
        precommitment = []
        for idx in range(len(self.subs)):

            # Collects precommitments one by one
            subprecom = self.subs[idx].precommit()
            if subprecom is not None:
                if len(precommitment) == 0:
                    precommitment = [None] * len(self.subs)
                precommitment[idx] = subprecom

        # If any precommitment is valid, return the list. If all were None, return None.
        return precommitment if len(precommitment) != 0 else None

    def internal_commit(self, randomizers_dict=None):
        """
        Computes the commitment i.e a list of the commitments of the subprovers.
        :param randomizers_dict: Randomizers to enforce to ensure responses consistency, which every subproof must use.
        """
        # Fill the missing values if necessary
        randomizers_dict = self.proof.update_randomizers(randomizers_dict)
        self.commitment = []
        for subp in self.subs:
            self.commitment.append(
                subp.internal_commit(randomizers_dict=randomizers_dict)
            )
        return self.commitment

    def compute_response(self, challenge):
        """
        Returns a list of the responses of each subprover.
        """
        return [subp.compute_response(challenge) for subp in self.subs]


class AndVerifier(Verifier):
    def __init__(self, proof, subverifiers):
        """
        Constructs a Verifier for the and-proof, with a list of subverifiers.
        """
        self.subs = subverifiers
        self.proof = proof

    def send_challenge(self, commitment, mute=False):
        """
        Stores the received commitment and generates a challenge. Checks the received hashed
        statement matches the one of the current proof.  Only called at the highest level or in
        embedded proofs working with precommitments.

        Args:
            commitment: A tuple (statement, actual_commitment) with actual_commitment a list of commitments, one for each subproof.
            mute: Optional parameter to deactivate the statement check. In this case, the commitment
                parameter is simply the actual commitment. Useful in 2-level proofs for which we don't
                check the inner statements.
        """
        if mute:
            self.commitment = commitment
        else:
            statement, self.commitment = commitment
            self.proof.check_statement(statement)
        self.challenge = chal_randbits(CHALLENGE_LENGTH)
        return self.challenge

    def check_responses_consistency(self, responses, responses_dict=None):
        """
        Checks the responses are consistent for reoccurring secret names.
        Iterates through the subverifiers, gives them the responses related to them and constructs a response dictionary (with respect to secret names).
        If an inconsistency if found during this build, an error code is returned.
        :param responses: The received list of responses for each subproof.
        :param responses_dict: The dictionary to construct and use for comparison.
        """
        if responses_dict is None:
            responses_dict = {}

        for i in range(len(self.subs)):
            if not self.subs[i].check_responses_consistency(
                responses[i], responses_dict
            ):
                return False
        return True

    def process_precommitment(self, precommitment):
        """
        Receives a list of precommitments for the subproofs (or None) and distributes them to the subverifiers.
        """
        if precommitment is None:
            return
        for idx in range(len(self.subs)):
            self.subs[idx].process_precommitment(precommitment[idx])<|MERGE_RESOLUTION|>--- conflicted
+++ resolved
@@ -449,15 +449,8 @@
         self.subproofs = [copy.copy(p) for p in list(subproofs)]
         self.simulation = False
 
-        # TODO: removed this for now, what breaks?
-        # Construct a dictionary with the secret values we already know
-        # self.secret_values = {}
-        # for sec in self.secret_vars:
-        #     if sec.value is not None:
-        #         self.secret_values[sec] = sec.value
 
     def check(self):
-        # TODO TODO TODO: integrate somewhere
         self.generators = self.get_generators()
         self.secret_vars = self.get_secret_vars()
 
@@ -551,6 +544,8 @@
         Args:
             forbidden_secrets: A list of all the secrets in the mother proof.
         """
+        self.secret_vars = self.get_secret_vars()
+
         if forbidden_secrets is None:
             return
         for secret in set(self.secret_vars):
@@ -692,6 +687,10 @@
             randomizers_dict: A dictionary of randomizers to use for responses consistency. Not used
                 in this proof. Parameter kept so all internal_commit methods have the same prototype.
         """
+
+        # Now that all proofs have been constructed, we can check
+        self.proof.check()
+
         commitment = []
         for index in range(len(self.proof.subproofs)):
             if index == self.true_prover_idx:
@@ -793,32 +792,9 @@
         # occurrences of the same proof in the tree indeed have their own randomnesses.
         self.subproofs = [copy.copy(p) for p in list(subproofs)]
 
-<<<<<<< HEAD
-        self.generators = get_generators(self.subproofs)
-        self.secret_vars = get_secret_vars(self.subproofs)
-
-        # Construct a dictionary with the secret values we already know.
-        self.secret_values = {}
-        for sec in self.secret_vars:
-            if sec.value is not None:
-                self.secret_values[sec] = sec.value
         self.simulation = False
 
-        # Check reoccuring secrets are related to generators of same group order.
-        check_groups(self.secret_vars, self.generators)
-
-        # Raise an error when detecting a secret occuring both inside and outside an or-proof.
-=======
-        # Construct a dictionary with the secret values we already know
-        #self.secret_values = {}
-        #for sec in self.secret_vars:
-        #    if sec.value is not None:
-        #        self.secret_values[sec] = sec.value
-
-        self.simulation = False
-
     def check(self):
-        # TODO TODO TODO: call check
         self.generators = self.get_generators()
         self.secret_vars = self.get_secret_vars()
 
@@ -826,7 +802,6 @@
         check_groups(self.secret_vars, self.generators)
 
         # Raise an error when detecting a secret occuring both inside and outside an Or Proof
->>>>>>> da2e7d1f
         self.check_or_flaw()
 
     def recompute_commitment(self, challenge, andresp):
@@ -998,6 +973,10 @@
         :param randomizers_dict: Randomizers to enforce to ensure responses consistency, which every subproof must use.
         """
         # Fill the missing values if necessary
+
+        # Now that we have constructed the proofs, validate
+        self.proof.check()
+
         randomizers_dict = self.proof.update_randomizers(randomizers_dict)
         self.commitment = []
         for subp in self.subs:
